{
  "name": "Pinecone",
  "links": {
    "docs": "https://docs.pinecone.io/",
    "github": "https://github.com/pinecone-io",
    "website": "https://www.pinecone.io/",
    "vendor_discussion": "https://github.com/superlinked/VectorHub/discussions/65",
    "poc_github": "https://github.com/jamescalam",
    "slug": "pinecone"
  },
  "oss": {
    "support": "none",
    "source_url": "",
    "comment": ""
  },
  "license": {
    "value": "Proprietary",
    "source_url": "",
    "comment": ""
  },
  "dev_languages": {
    "value": [
      "rust"
    ],
    "source_url": "",
    "comment": ""
  },
  "vector_launch_year": 2019,
  "metadata_filter": {
    "support": "full",
    "source_url": "https://docs.pinecone.io/docs/metadata-filtering",
    "comment": ""
  },
  "hybrid_search": {
    "support": "full",
    "source_url": "https://docs.pinecone.io/docs/hybrid-search",
    "comment": "Supports full hybrid search, including BM25 and native support for SPLADE vectors"
  },
  "facets": {
    "support": "none",
    "source_url": "",
    "comment": ""
  },
  "geo_search": {
    "support": "none",
    "source_url": "",
    "comment": ""
  },
  "multi_vec": {
    "support": "full",
    "source_url": "https://community.pinecone.io/t/multiple-vector-representations-in-pinecone/362",
    "comment": ""
  },
  "sparse_vectors": {
    "support": "full",
    "source_url": "https://docs.pinecone.io/docs/hybrid-search",
    "comment": "Supports all sparse vectors, including BM25 and native support for SPLADE vectors"
  },
  "bm25": {
    "support": "full",
    "source_url": "https://github.com/pinecone-io/pinecone-text",
    "comment": ""
  },
  "full_text": {
    "support": "full",
    "source_url": "https://docs.pinecone.io/guides/search/lexical-search",
    "comment": ""
  },
  "embeddings_text": {
    "support": "full",
    "source_url": "https://docs.pinecone.io/models/overview",
    "comment": ""
  },
  "embeddings_image": {
    "support": "full",
    "source_url": "https://docs.pinecone.io/models/overview",
    "comment": ""
  },
  "embeddings_structured": {
    "support": "",
    "source_url": "",
    "comment": ""
  },
  "rag": {
    "support": "full",
    "source_url": "https://www.pinecone.io/learn/retrieval-augmented-generation/",
    "comment": ""
  },
  "recsys": {
    "support": "full",
    "source_url": "https://github.com/pinecone-io/recommender-example-typescript",
    "comment": ""
  },
  "langchain": {
    "support": "full",
    "source_url": "https://github.com/pinecone-io/examples/blob/master/docs/langchain-retrieval-agent.ipynb",
    "comment": ""
  },
  "llamaindex": {
    "support": "full",
    "source_url": "https://github.com/pinecone-io/examples/blob/master/learn/generation/llama-index/llama-index-intro.ipynb",
    "comment": ""
  },
  "managed_cloud": {
    "support": "full",
    "source_url": "",
    "comment": ""
  },
  "pricing": {
    "value": "full",
    "source_url": "https://www.pinecone.io/pricing/",
    "comment": "Includes free tier"
  },
  "in_process": {
    "support": "",
    "source_url": "",
    "comment": ""
  },
  "multi_tenancy": {
    "support": "full",
    "source_url": "https://docs.pinecone.io/docs/multitenancy",
    "comment": "via namespaces"
  },
  "disk_index": {
    "support": "full",
    "source_url": "https://www.pinecone.io/blog/evolving-pinecone-for-knowledgeable-ai/",
    "comment": "Intelligent storage tiering between RAM, disk, and object storage"
  },
  "ephemeral": {
    "support": "none",
    "source_url": "",
    "comment": ""
  },
  "sharding": {
    "support": "full",
    "source_url": "https://docs.pinecone.io/docs/scaling-indexes#horizontal-scaling",
    "comment": ""
  },
  "doc_size": {
    "bytes": 40000,
    "unlimited": false,
    "source_url": "https://docs.pinecone.io/reference/api/database-limits#upsert-limits",
    "comment": "This is the maximum metadata size per record; there is no limit on the size of documents from which you can create vectors."
  },
  "vector_dims": {
    "value": 20000,
    "unlimited": false,
    "source_url": "https://docs.pinecone.io/reference/api/database-limits#upsert-limits",
    "comment": ""
  },
  "index_types": {
    "value": [
      "Proprietary",
      "IVF-PQ"
    ],
    "source_url": "https://www.pinecone.io/blog/optimizing-pinecone/",
    "comment": "Dynamic algorithm (IVFPQ + Proprietary) selection based on workload and data size"
  },
  "github_stars": {
    "value": 0,
    "source_url": "",
    "comment": "",
    "value_90_days": 0
  },
  "docker_pulls": {
    "value": 0,
    "source_url": "",
    "comment": "",
    "value_90_days": 0
  },
  "pypi_downloads": {
<<<<<<< HEAD
    "value": 47744166,
    "source_url": "https://pypi.org/project/pinecone/",
=======
    "value": 51909059,
    "source_url": "https://pypi.org/project/pinecone-client/",
>>>>>>> bef074a4
    "comment": "",
    "value_90_days": 11477920
  },
  "npm_downloads": {
    "value": 13831404,
    "source_url": "https://www.npmjs.com/package/@pinecone-database/pinecone",
    "comment": "",
    "value_90_days": 3554178
  },
  "crates_io_downloads": {
    "value": 3118,
    "source_url": "https://crates.io/crates/pinecone-rs",
    "comment": "",
    "value_90_days": 433
  }
}<|MERGE_RESOLUTION|>--- conflicted
+++ resolved
@@ -169,13 +169,8 @@
     "value_90_days": 0
   },
   "pypi_downloads": {
-<<<<<<< HEAD
     "value": 47744166,
     "source_url": "https://pypi.org/project/pinecone/",
-=======
-    "value": 51909059,
-    "source_url": "https://pypi.org/project/pinecone-client/",
->>>>>>> bef074a4
     "comment": "",
     "value_90_days": 11477920
   },
