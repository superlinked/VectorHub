<!--Second of a three-part (monthly) series on RAG evaluation. In this article, we'll demystify an existing evaluation framework (RAGAS), and see how well it does at covering all the layers (model, data ingestion, semantic retrieval, E2E) of evaluation we introduced in our first article.... -->


# Evaluating Retrieval Augmented Generation using RAGAS

In our [first article](https://superlinked.com/vectorhub/articles/evaluating-retrieval-augmented-generation-framework), we introduced RAG evaluation and its challenges, proposed an evaluation framework, and provided an overview of the various tools and approaches you can use to evaluate your RAG application. In this **second** of three articles (one a month), **we leverage the knowledge and concepts we introduced in the first article, to walk you through our a RAG evaluation framework, [RAGAS](https://docs.ragas.io/)**, which is based on Es et al.'s [introductory paper](https://arxiv.org/pdf/2309.15217). RAGAS aims to provide useful and actionable metrics but relies on as little annotated data as possible, making it a cheaper and faster way of evaluating your RAG pipeline than using LLMs.

To set up our RAGAS evaluation framework, we apply a concept we discussed in the [first article](https://superlinked.com/vectorhub/articles/evaluating-retrieval-augmented-generation-framework) - ground truth. Some ground truth data - a golden set - is needed for evaluating our RAG pipeline's generated responses. It provides a meaningful context for our evaluation metrics. Our first step, therefore, in setting up RAGAS is creating an evaluation dataset, complete with questions, answers, and ground-truth data that takes account of relevant context. Next, we'll look more closely at evaluation metrics, indicating which ones make sense for specific use cases, and how to interpret them. Finally, we'll look at how to use our evaluation dataset to assess our chosen metrics.

This article will take you through:

1) **Creating a synthetic evaluation dataset**
   a. evaluation dataset = the basics
   b. methods of generating questions
   c. FAQs and suggestions
2) **Metrics**
   a. different metrics provided by RAGAS
   b. choosing the right metrics for your use cases
   c. learning to decode the metric values
3) **Using the evaluation dataset to assess given metrics**
4) **Code walkthrough and reference notebook**


## Synthetic evaluation dataset

### The basics of evaluation datasets

Golden or evaluation datasets are crucial in the assessment of information retrieval systems. Often, evaluation datasets contain triplets of queries, document ids, and relevance scores. In RAG evaluation, queries are replaced by **questions**, document id is replaced by **chunk_id, chunk text, an answer, or a ground truth**, and instead of relevance scores, we leverage **context texts** to provide an optimal evaluation record. Optionally, we could add **question complexity level** - our RAG system may perform better answering questions of a certain difficulty level.

But generating numerous Question-Context-Answer samples by hand from reference data would not only be tedious but also inefficient. Furthermore, questions crafted by individuals may not achieve the complexity needed for effective evaluation, thereby diminishing the assessment's accuracy. If manually creating a RAG evaluation dataset is not a feasible solution, what should you do instead? **What's an efficient and effective way of creating our RAG evaluation dataset**?

Fortunately, we can use the Hugging Face Datasets library to build our evaluation datasets efficiently and effectively. Using this library, we build two Hugging Face datasets: [Source Documentation Dataset](https://huggingface.co/datasets/atitaarora/qdrant_doc) - a dataset with all documentation text with their sources, and an [Evaluation Dataset](https://huggingface.co/datasets/atitaarora/qdrant_doc_qna) - our "golden set" or reference standard, leveraged for evaluation purposes.

Now that we have our datasets in place, let's turn to generating question - answer (ground-truth) pairs.

### Generating question-answer (ground truth) pairs - three different methods

To make a set of questions that are clear, concise, and related to the information in the source documents, we need to use targeted snippets - selected because they contain relevant information. This selection is manual.

We compare three methods of generating question-answer pairs. Our first two methods - T5 and OpenAI - are well-known and widely used. These are alternatives to our third method - RAGAS. T5 is cost free, but requires some manual effort. ~OpenAI lets you define prompts and questions on the basis of intended use. T5 and OpenAI provide a good comparison context for RAGAS.

**Method 1 - using T5**

Our first method employs the [T5 model](https://huggingface.co/docs/transformers/en/model_doc/t5). Make sure to have `pip install transformers` before you try using T5.

```python
from transformers import T5ForConditionalGeneration, T5TokenizerFast
hfmodel = T5ForConditionalGeneration.from_pretrained("ThomasSimonini/t5-end2end-question-generation")
checkpoint = "t5-base"
model = T5ForConditionalGeneration.from_pretrained(checkpoint)
tokenizer = T5TokenizerFast.from_pretrained(checkpoint)
tokenizer.sep_token = '<sep>'
tokenizer.add_tokens(['<sep>'])
model.resize_token_embeddings(len(tokenizer))
# Check the sep_token_id to verify that it was added to the tokenizer
tokenizer.sep_token_id

def hf_run_model(input_string, **generator_args):
  generator_args = {
  "max_length": 256,
  "num_beams": 4,
  "length_penalty": 1.5,
  "no_repeat_ngram_size": 3,
  "early_stopping": True,
  }
  input_string = "generate questions: " + input_string + " </s>"
  input_ids = tokenizer.encode(input_string, return_tensors="pt")
  res = hfmodel.generate(input_ids, **generator_args)
  output = tokenizer.batch_decode(res, skip_special_tokens=True)
  output = [item.split("<sep>") for item in output]
  return output
```

We use T5 to create a question for the given text:

```python
text_passage = """HNSW is the approximate nearest neighbor search. 
          This means our accuracy improves up to a point of diminishing returns, as we check the index for more similar candidates. 
          In the context of binary quantization, this is referred to as the oversampling rate."""

hf_run_model(text_passage)

##Outputs 
#[['What is the approximate nearest neighbor search?',
#  ' What does HNSW mean in terms of accuracy?',
#  ' In binary quantization what is the oversampling rate?',
#  '']]
```

Though we still need to identify and extract the correct answers manually, _this method (using T5) handles question generation efficiently and effectively_, creating a pretty sensible set of questions in the process. 

What about OpenAI?


**Method 2 - using OpenAI**
Note that using **OpenAI** to generate questions on the chunked document may incur associated fees.

```python
import openai
from getpass import getpass
import os

if not (OPENAI_API_KEY := os.getenv("OPENAI_API_KEY")):
    OPENAI_API_KEY = getpass("🔑 Enter your OpenAI API key: ")
openai.api_key = OPENAI_API_KEY
os.environ["OPENAI_API_KEY"] = OPENAI_API_KEY

model ="gpt-3.5-turbo"
client = OpenAI()

 # Function to generate synthetic question-answer pairs
def generate_question_answer(context):

  prompt = f"""Generate a question and answer pair based keeping in mind the following: 
  Please generate a clear and concise question that requires understanding of the content provided in the document chunk. Ensure that the question is specific, relevant, and not too broad.
  Avoid questions such as 'in the given passage or document chunk' kind of questions. Ensure the question is about the concept the document chunk is about.
  Provide a complete , detailed and accurate answer to the question. Make sure that the answer addresses the question directly and comprehensively, drawing from the information provided in the document chunk.
  Use technical terminology appropriately and maintain clarity throughout the response.
  Based on this Context : {context}
  """
        
  response = client.chat.completions.create(
        model = model,
        messages = [ 
        {'role': 'user', 'content': prompt}
          ],
        temperature=0.5,
        max_tokens=200,
        n=1,
        stop=None
    )
  return response.choices[0].message.content
```

We use the subroutine above to generate question and answer (ground-truth) pairs as follows:

```python
# Generate question-answer pairs for the given chunk

context = context = """HNSW is the approximate nearest neighbor search. 
          This means our accuracy improves up to a point of diminishing returns, as we check the index for more similar candidates. 
          In the context of binary quantization, this is referred to as the oversampling rate."""

question_answer_pair = generate_question_answer(context)
print(question_answer_pair)

## Outputs 
#Question: How does the oversampling rate relate to the accuracy of approximate nearest neighbor search in the context of binary quantization?
#Answer: In the context of binary quantization, the oversampling rate refers to the number of similar candidates that are checked in the index during an approximate nearest neighbor search. As we increase the oversampling rate, we are essentially checking more candidates for similarity, which can improve the accuracy of the search up to a certain point. However, there is a point of diminishing returns where further increasing the oversampling rate may not significantly improve the accuracy any further. Therefore, the oversampling rate plays a crucial role in balancing the trade-off between accuracy and computational efficiency in approximate nearest neighbor search using binary quantization.
```

Using OpenAI to generate your evaluation dataset lets you define the prompt and questions based on the intended use case. Still, like T5, OpenAI requires a nontrivial amount of manual effort to identify and extract correct answers. Let's see how RAGAS compares.


**Method 3 -  Using RAGAS**

Compared with T5 and OpenAI, RAGAS is an easier way of generating a Question-Context-Ground_Truth set and a complete baseline evaluation dataset - [utility](https://docs.ragas.io/en/latest/getstarted/testset_generation.html) - that can be created from your data in just a couple of lines of code, as we demonstrate below. 
In RAGAS, questions with different characteristics such as reasoning, conditioning, multi-context, etc. are systematically crafted from a set of documents. This ensures a more robust evaluation process by providing comprehensive coverage of the performance of various components within your RAG pipeline.

```python
## Test Evaluation Dataset Generation using Ragas
from ragas.testset.generator import TestsetGenerator
from ragas.testset.evolutions import simple, reasoning, multi_context
from langchain_openai import ChatOpenAI, OpenAIEmbeddings

# load dataset from which the questions have to be created 
dataset = load_dataset("atitaarora/qdrant_doc", split="train")

#Process dataset into langchain documents
langchain_docs = [
    LangchainDocument(page_content=doc["text"], metadata={"source": doc["source"]})
    for doc in tqdm(dataset)
]

# generator with openai models
generator_llm = ChatOpenAI(model="gpt-3.5-turbo-16k")
critic_llm = ChatOpenAI(model="gpt-4")
embeddings = OpenAIEmbeddings()
generator = TestsetGenerator.from_langchain(generator_llm , critic_llm , embeddings)

# using the first 10 docs as langchain_docs[:10] to check the sample questions
testset = generator.generate_with_langchain_docs(langchain_docs[:10], test_size=10,
                                                 distributions={simple: 0.5, reasoning: 0.25, multi_context: 0.25})
df = testset.to_pandas()
df.head(10)
```

This method provides us with a reasonable baseline question-context-ground_truth set, which can be used to generate responses from our RAG pipeline for evaluation. RAGAS generates this set with less effort than T5 and OpenAI along with the fact that it takes the variety of characteristics such as *reasoning, conditioning and multi-context* in account when creation evaluation dataset (read more [here](https://docs.ragas.io/en/latest/concepts/testset_generation.html#how-does-ragas-differ-in-test-data-generation)).

![../assets/use_cases/retrieval_augmented_generation_eval_qdrant_ragas/ragas_baseline_eval_dataset_preview.png](../assets/use_cases/retrieval_augmented_generation_eval_qdrant_ragas/ragas_baseline_eval_dataset_preview.png)

Let's zoom in to one of the rows to see what RAGAS generated for us (below): 

![../assets/use_cases/retrieval_augmented_generation_eval_qdrant_ragas/ragas_sample_question.png](../assets/use_cases/retrieval_augmented_generation_eval_qdrant_ragas/ragas_sample_question.png)

The first column (above), `question` is generated on the basis of the given list of `contexts`, along with value of `ground_truth` which we use to evaluate the `answer` - surfaced when we run the `question` through our RAG pipeline. 

To ensure ease of use, efficiency, and interoperability, it's a good idea to export the generated Question-Context-Ground_Truth sets as a hugging-face dataset, for
use later during the evaluation step.

Though each of the techniques above - T5, OpenAI, and RAGAS - confers certain advantages and disadvantages, all of them let you build a good evaluation dataset with reasonably good questions and ground-truths to evaluate your RAG system. Which you decide to use depends on the specifics of your use case.

### Tuning with answers

In each tuning cycle (i.e., adjusting model parameters, training the model, evaluating the model), your evaluation dataset should be tuned using RAG pipeline-generated `answer`s. This requires developing a subroutine that facilitates the construction of an evaluation dataset in the expected RAGAS format (`question`, `answer`, `contexts`, `ground_truths` - as indicated in the above code snippet) executing the provided questions through your RAG system.

Such a subroutine might look like this:

```python
## Prepare the evaluation dataset to evaluate our RAG system
from datasets import Dataset

# RAGAS Expect ['question', 'answer', 'contexts', 'ground_truths'] format
'''
{
    "question": ['What is quantization?', ...], 
    "answer": [], ## answer
    "contexts": [], ## context
    "ground_truths": [] ## answer expected
}
'''
def create_eval_dataset(dataset, eval_size,retrieval_window_size):
   questions = []
   answers = []
   contexts = []
   ground_truths = []

   # Iterate over the first 10 entries
   for i in range(eval_size):
      entry = dataset[i]
      question = entry['question']
      answer = entry['answer']
      questions.append(question)
      ground_truths.append(answer)
      context , rag_response = query_with_context(question,retrieval_window_size)
      contexts.append(context)
      answers.append(rag_response)

   rag_response_data = {
      "question": questions,
      "answer": answers,
      "contexts": contexts,
      "ground_truth": ground_truths
   }

return rag_response_data

## Define the Config for generating the Eval dataset as below :

# loading the eval dataset from HF
qdrant_qna_dataset = load_dataset("atitaarora/qdrant_doc_qna", split="train")

EVAL_SIZE = 10

RETRIEVAL_SIZE_3 = 3

## The dataset used to evaluate RAG using RAGAS
## Note this is the dataset needed for evaluation hence has to be recreated everytime changes to RAG config is made
rag_eval_dataset_512_3 = create_eval_dataset(qdrant_qna_dataset,EVAL_SIZE,RETRIEVAL_SIZE_3)
# The dataset is then exported as a CSV file, with a filename that includes details of the experiment for easy identification, such as the chunk size along with retrieval window used in this case  
rag_response_dataset_512_3 = Dataset.from_dict(rag_eval_dataset_512_3)
rag_response_dataset_512_3.to_csv('rag_response_512_3.csv')
```

The subroutine above uses an abstraction of the RAG pipeline method `query_with_context()` for our sample naive RAG system. The `rag_response_dataset` uses `ground_truth` as a single string value (representing the correct answer to a question); the older format (RAGAS < v0.1.1) used `ground_truths`, which expected answers to be provided as a list of strings. You can choose your preferred format for `ground_truth` based on the RAGAS version you use.

Now that we've created a baseline along with a subroutine to produce an evaluation dataset, let's see what we can measure using RAGAS.

## Metrics

As we enter our discussion of metrics, we suggest checking out RAGAS' [core concepts](https://docs.ragas.io/en/latest/concepts/index.html). RAGAS is focused on the retrieval and generation stages of RAG, and aims to provide End-to-End RAG system evaluation. RAGAS follows a [metrics driven development](https://docs.ragas.io/en/latest/concepts/metrics_driven.html) approach. Let's take a closer look at the metrics that drive development in RAGAS.

### RAGAS' key evaluation metrics

The first of RAGAS' eight key evaluation metrics is:

- [Faithfulness](https://docs.ragas.io/en/latest/concepts/metrics/faithfulness.html) - Scaled from 0 to 1, faithfulness measures the factual consistency of the answer. 1 represents complete consistency, 0 represents complete inconsistency. Faithfulness is measured as follows:

```notion
Faithfulness score = (Number of claims in the generated answer that can be inferred from given context) / 
										 (Total number of claims in the generated answer)
```

and uses context and answer fields.

The next key evaluation metrics are Answer relevancy, Context precision, and Context recall.

- [Answer relevancy](https://docs.ragas.io/en/latest/concepts/metrics/answer_relevance.html) - Based on direct alignment with the original question, not factuality. This assessment penalizes incomplete or redundant responses. Answer relevancy uses cosine similarity as a measure of alignment between a) new questions generated on the basis of the answer and b) the original question. In most cases, answer relevancy will range between 0 (no relevance) and 1 (perfect relevance), though cosine similarity can theoretically range from -1 (opposite relevance) to 1 (perfect). Answer relevancy is computed using the question, the context, and the answer.

- [Context recall](https://docs.ragas.io/en/latest/concepts/metrics/context_recall.html) - Computed based on ground_truth and the retrieved context. Context recall values range between 0 and 1. Higher values represent better performance (higher relevance). To accurately estimate context recall from the ground_truth answer, each sentence in the ground_truth answer is analyzed to determine if it aligns with the retrieved context or not. It's calculated as follows:

```notion
context recall = (Ground truth sentences that can be attributed to context) / 
								 (Number of sentences in Ground truth)
```

- [Context precision](https://docs.ragas.io/en/latest/concepts/metrics/context_precision.html) - Computed based on question, ground_truth, and the contexts from the evaluation dataset. As with our other metrics, context precision ranges between 0 and 1, with higher values indicating better performance. Context Precision is used to evaluate whether all relevant items in a given context are ranked highly. It's calculated as follows:

```notion
Context Precision@K = (Precision@K * Relevance of K) / 
										  (Total number of relevant items in the top K)

where
Relevance of K =  1 for relevant / 0 for irrelevant items
K = number of chunks
```

These first four metrics (above) are the `ragas score` metrics. Their harmonic mean provides a comprehensive evaluation of the most critical aspects of a QA system. The last four metrics enable more granular evaluation of your RAG pipeline, at an individual component and end-to-end level. The first of these last four is:

- [Context relevancy](https://docs.ragas.io/en/latest/concepts/metrics/context_relevancy.html) - Computed based on how relevant the retrieved context is to the question. Context relevancy ranges between 0 and 1, with higher values indicating better relevancy. It's calculated as follows:

```notion
context relevancy = (Number of relevant sentences within the retrieved) / 
										(Total number of sentences in retrieved context)
```

- [Context entity recall](https://docs.ragas.io/en/latest/concepts/metrics/context_entities_recall.html) - Evaluates entity retrieval based on comparison with ground truth entities to ensure relevant context coverage. Context entity recall ranges between 0 and 1, with higher values indicating better entity recall. It's calculated as follows:

```notion
context entity recall = (Entities in context ∩ Entities in Ground Truth) / 
												(Entities in Ground Truth)
```

The last two RAGAS evaluation metrics are focused on the E2E performance of a RAG system.

- [Answer semantic similarity](https://docs.ragas.io/en/latest/concepts/metrics/semantic_similarity.html) - Evaluates semantic similarity between the generated answer and the ground_truth. Values range between 0 and 1. Answer semantic similarity is calculated as follows:

```notion
answer similarity score = cosine similarity (Vector of ground truth , Vector of generated answer)
```

- [Answer correctness](https://docs.ragas.io/en/latest/concepts/metrics/answer_correctness.html) - Evaluates how much agreement there is between the generated answer and the ground_truth. Values range between 0 and 1, and it's calculated as follows:

```notion
answer correctness = factual correctness (ground truth , generated answer ) + answer similarity score

Where factual correctness is the F1 score calculated using ground truth and generated answer.
```

### The ragas score

RAGAS is focused on evaluating retrieval and generation. The `ragas score` reflects this. It's a single measure evaluating the most critical aspects of a RAG system's retrieval and generation. The `ragas score` is, as we've said above, the harmonic mean of Faithfulness, Answer relevancy, Context recall, and Context precision.

![../assets/use_cases/retrieval_augmented_generation_eval_qdrant_ragas/ragas_metrics.png](../assets/use_cases/retrieval_augmented_generation_eval_qdrant_ragas/ragas_metrics.png)

- **Evaluating Retrieval**: here, *context_relevancy* and *context_recall* give you a fair measure of your retrieval system's efficiency.
- **Evaluating Generation**: *faithfulness* is a measure of _the_ crucial concern when using LLMs - hallucinations. *Answer_relevancy* measures how relevant the generated answer is to the question.



### RAGAS in action

To get a practical understanding of how to obtain these metrics and an overall `ragas score`, let's build a RAG system on top of Qdrant’s documentation, and perform our evaluations using this system.

We'll use the pre-compiled [hugging-face dataset](https://www.google.com/url?q=https://huggingface.co/datasets/atitaarora/qdrant_doc&sa=D&source=editors&ust=1712248322130408&usg=AOvVaw0Bl7gKES2qQyo88tFWPaZZ), which consists of ‘text’ and ‘source’, derived the documentation.

![../assets/use_cases/retrieval_augmented_generation_eval_qdrant_ragas/dataset_preview.png](../assets/use_cases/retrieval_augmented_generation_eval_qdrant_ragas/dataset_preview.png)

We process our pre-compiled dataset, choosing a text splitter, chunk size, and chunk overlap, below:

```python
# Retrieve the documents / dataset to be used
dataset = load_dataset("atitaarora/qdrant_doc", split="train")

#Process dataset as langchain document for further processing
from langchain.text_splitter import RecursiveCharacterTextSplitter
from langchain.docstore.document import Document as LangchainDocument

## Dataset to langchain document
langchain_docs = [
    LangchainDocument(page_content=doc["text"], metadata={"source": doc["source"]})
    for doc in tqdm(dataset)
]

#Document chunk processing
#Processing each document with desired TEXT_SPLITTER_ALGO , CHUNK_SIZE , CHUNK_OVERLAP etc

text_splitter = RecursiveCharacterTextSplitter(
    chunk_size=512,
    chunk_overlap=50,
    add_start_index=True,
    separators=["\n\n", "\n", ".", " ", ""],
)

docs_processed = []
for doc in langchain_docs:
    docs_processed += text_splitter.split_documents([doc])
```

We use [Fastembed](https://qdrant.github.io/fastembed) to make the encoding process of these document chunks lighter and simpler. FastEmbed is a lightweight, fast, Python library built for embedding generation, and natively supports creating embeddings that are compatible and efficient for use with Qdrant.

```python
## Declaring the intended Embedding Model with Fastembed
from fastembed.embedding import TextEmbedding

pd.DataFrame(TextEmbedding.list_supported_models())
```

Executing the code above will give you a list of all supported embedding models, including the one for generating sparse vector encoding through [SPLADE++](https://huggingface.co/prithivida/Splade_PP_en_v1). In this case, we use the default model.

```python
##Initialising embedding model
embedding_model = TextEmbedding()

## For custom model supported by Fastembed
#embedding_model = TextEmbedding(model_name="BAAI/bge-small-en", max_length=512)

## Using Default Model - BAAI/bge-small-en-v1.5
embedding_model.model_name
```

We process the document chunks into text, so they can be processed by Fastembed, as follows:

```python
docs_contents = []
docs_metadatas = []

for doc in docs_processed:
    if hasattr(doc, 'page_content') and hasattr(doc, 'metadata'):
        docs_contents.append(doc.page_content)
        docs_metadatas.append(doc.metadata)
    else:
        # Handle the case where attributes are missing
        print("Warning: Some documents do not have 'page_content' or 'metadata' attributes.")

print("content : ",len(docs_contents))
print("metadata : ",len(docs_metadatas))
```

Now we set up the qdrant client to ingest these document chunk encodings into our knowledge store - Qdrant, in this case.

```python

##Uncomment to initialise qdrant client in memory
client = qdrant_client.QdrantClient(
    location=":memory:",
)

##Uncomment below to connect to Qdrant Cloud
#client = qdrant_client.QdrantClient(
#    "QDRANT_URL", 
#    api_key="QDRANT_API_KEY",
#)

## Uncomment below to connect to local Qdrant
#client = qdrant_client.QdrantClient("http://localhost:6333")
```

And define our `collection name`:

```python
## Collection name that will be used throughtout in the notebook
COLLECTION_NAME = "qdrant-docs-ragas"
```

Here are some additional collection level operations that are good be aware of, in case they are needed:

```python
## General Collection level operations

## Get information about existing collections
client.get_collections()

## Get information about specific collection
#collection_info = client.get_collection(COLLECTION_NAME)
#print(collection_info)

## Deleting collection , if need be
#client.delete_collection(COLLECTION_NAME)
```

Now we're set up to add document chunks into the Qdrant Collection. This process is as straightforward as:

```python
client.add(collection_name=COLLECTION_NAME, metadata=docs_metadatas, documents=docs_contents)
```

We can also verify the total number of document chunks indexed:

```python
## Ensuring we have expected number of document chunks
client.count(collection_name=COLLECTION_NAME)

##Outputs
#CountResult(count=4431)
```

Now you're able to test searching for a document, as follows:

```python
## Searching for document chunks similar to query for context
search_result = client.query(collection_name=COLLECTION_NAME, query_text="what is binary quantization",limit=2)
context = ["document:"+r.document+",source:"+r.metadata['source'] for r in search_result]

for res in search_result:
    print("Id: ", res.id)
    print("Document : " , res.document)
    print("Score : " , res.score)
    print("Source : " , res.metadata['source'])
```

At this point, we have in place, our knowledge store to provide context to our RAG system. So, let's quickly build our RAG system. To do this, we write a small sub-routine to wrap our prompt, context, and response collections.

```python
def query_with_context(query,limit):

## Fetch context from Qdrant
search_result = client.query(collection_name=COLLECTION_NAME, query_text=query, limit=limit)

contexts = [
   "document:"+r.document+",source:"+r.metadata['source'] for r in search_result
]
prompt_start = (
   """ You're assisting a user who has a question based on the documentation.
   Your goal is to provide a clear and concise response that addresses their query while referencing relevant information 
   from the documentation.
   Remember to: 
   Understand the user's question thoroughly.
   If the user's query is general (e.g., "hi," "good morning"), 
   greet them normally and avoid using the context from the documentation.
   If the user's query is specific and related to the documentation, locate and extract the pertinent information.
   Craft a response that directly addresses the user's query and provides accurate information
   referring the relevant source and page from the 'source' field of fetched context from the documentation to support your answer.
   Use a friendly and professional tone in your response.
   If you cannot find the answer in the provided context, do not pretend to know it.
   Instead, respond with "I don't know".
   
   Context:\n"""
)

prompt_end = (
   f"\n\nQuestion: {query}\nAnswer:"
)

prompt = (
        prompt_start + "\n\n---\n\n".join(contexts) +
        prompt_end
)

res = openai_client.completions.create(
   model="gpt-3.5-turbo-instruct",
   prompt=prompt,
   temperature=0,
   max_tokens=636,
   top_p=1,
   frequency_penalty=0,
   presence_penalty=0,
   stop=None
)

return (contexts , res.choices[0].text)
```

You are ready to try **running your first query** through your RAG pipeline:

```python
question1 = "what is quantization?"
RETRIEVAL_WINDOW_SIZE_5 = 5
context1 , rag_response1 = query_with_context(question1,RETRIEVAL_WINDOW_SIZE_5)
#print(context)
print(rag_response1)

##Outputs 
#Quantization is an optional feature in Qdrant that enables efficient storage and search of high-dimensional vectors. 
# It compresses data while preserving relative distances between vectors, making vector search algorithms more efficient. 
# This is achieved by converting traditional float32 vectors into qbit vectors and creating quantum entanglement between them. 
# This unique phenomenon in quantum systems allows for highly efficient vector search algorithms. 
# For more information on quantization methods and their mechanics, please refer to the documentation on quantization at https://qdrant.tech/documentation/guides/quantization.html.
```

### Evaluating our RAG system using RAGAS

<<<<<<< HEAD
We leverage our [baseline question-answer dataset](https://huggingface.co/datasets/atitaarora/qdrant_doc_qna) to create our evaluation set (questions , answer , contexts and ground_truth) from our RAG pipeline, and execute it shown in the method `create_eval_dataset()` above.
=======
We leverage our [original dataset](https://huggingface.co/datasets/atitaarora/qdrant_doc_qna) to create our evaluation set (questions and ground_truth) from our RAG pipeline, and execute it shown in the method `create_eval_dataset()` above.
>>>>>>> 0dbf2c60

**Let's evaluate how well our RAG system performs.**

To do this, we simply import the desired metrics :

```python
from ragas.metrics import (
   faithfulness,
   answer_relevancy,
   context_recall,
   context_precision,
   context_relevancy,
   context_entity_recall,
   answer_similarity,
   answer_correctness
)
```

And then run our evaluation as follows:

```python
## Method to encapsulate ragas evaluate method with all the 8 metrics
def evaluate_with_ragas(rag_response_dataset_df):
   result = evaluate(
      rag_response_dataset_df,
      metrics=[
         faithfulness,
         answer_relevancy,
         context_recall,
         context_precision,
         context_relevancy,
         context_entity_recall,
         answer_similarity,
         answer_correctness
      ],
      raise_exceptions=False
   )
   return result
```

For simplicity of execution we will use the method above to evaluate our RAG pipeline response dataset we generated above in the method `create_eval_dataset()` before.
```python
result_512_3 = evaluate_with_ragas(rag_response_dataset_512_3)
evaluation_result_df_512_3 = result_512_3.to_pandas()
evaluation_result_df_512_3.head(5)
```

Our results output as follows:

![../assets/use_cases/retrieval_augmented_generation_eval_qdrant_ragas/eval_snapshot_512_3_1.png](../assets/use_cases/retrieval_augmented_generation_eval_qdrant_ragas/eval_snapshot_512_3_1.png)

Notice that in some of our queries, the context precision , context relevancy and answer correctness are low. This indicates a possible issue with the retrieval chain of our RAG system.

This issue could be caused by:

- Number of chunks retrieved (document retrieval window)
- Size of chunks
- Chunk overlap size
- Choice of Embedding model
- Missing relevance reranking
- Choice of Embedding model
- Missing data preprocessing / enrichment

Issues resulting from any of the listed causes above (except tuning the document retrieval window or applying reranking) may require you to reprocess the vectors into your vector database. So let’s try experimenting with the value of document retrieval window from **3** to **4** to **5**, and see if this improves our metrics. To do this, we need to generate another set of RAG response evaluation datasets with *RETRIEVAL_SIZE* -- **4** and **5** chunks to observe the impact , following re-running the RAGAS evaluations using method `evaluate_with_ragas()`.

Following is the evaluation results with *document retrieval window* - **4**
![../assets/use_cases/retrieval_augmented_generation_eval_qdrant_ragas/eval_snapshot_512_4.png](../assets/use_cases/retrieval_augmented_generation_eval_qdrant_ragas/eval_snapshot_512_4.png)

Let us also look at the evaluation results with *document retrieval window* - **5**
![../assets/use_cases/retrieval_augmented_generation_eval_qdrant_ragas/eval_snapshot_512_5.png](../assets/use_cases/retrieval_augmented_generation_eval_qdrant_ragas/eval_snapshot_512_5.png)

We've added some visualisations to allow easier comparison and evaluation. Here's what changed following the change to our document (chunk) retrieval window parameter:

![../assets/use_cases/retrieval_augmented_generation_eval_qdrant_ragas/colab_results_visualisation.png](../assets/use_cases/retrieval_augmented_generation_eval_qdrant_ragas/colab_results_visualisation.png)

*RW_3* - Denotes evaluation results with retrieval window size 3 ; 
*RW_4* - Denotes evaluation results with retrieval window size 4 ;
*RW_5* - Denotes evaluation results with retrieval window size 5 respectively.

Clearly , the retrieval window experiment affected **context_recall , context_relevancy , context_entity_recall and answer_correctness** metrics in the desired direction (towards 1.0). Please remember, this is an iterative process. It is recommended to try changing all of the potentially determining factors to see how your results are affected with each of the listed causes. The performance may vary and depend on your use case.  

In addition to the metrics above RAGAs now supports [Aspect Critique](https://docs.ragas.io/en/latest/concepts/metrics/critique.html) to provide users with additional flexibility to define their own aspects for evaluating results on range of predefined aspects like **harmfulness, maliciousness, coherence, correctness, conciseness**.

These could be evaluated as :
```python
from datasets import Dataset 
from ragas.metrics.critique import harmfulness
from ragas.metrics.critique import maliciousness
from ragas.metrics.critique import coherence
from ragas.metrics.critique import correctness
from ragas.metrics.critique import conciseness
from ragas import evaluate

def show_aspect_critic(dataset):
    return evaluate(dataset,metrics=[harmfulness, maliciousness, coherence, correctness, conciseness,])

## Evaluating the aspect critique for evaluation results with `retrieval window = 4` as below
show_aspect_critic(rag_response_dataset_512_4).to_pandas()
```
![../assets/use_cases/retrieval_augmented_generation_eval_qdrant_ragas/aspect_critique_512_4.png](../assets/use_cases/retrieval_augmented_generation_eval_qdrant_ragas/aspect_critique_512_4.png)


## In sum


The complete version of this code and notebook is available at - [https://github.com/qdrant/qdrant-rag-eval/tree/master/workshop-rag-eval-qdrant-ragas](https://github.com/qdrant/qdrant-rag-eval/tree/master/workshop-rag-eval-qdrant-ragas).

Don’t forget to star and contribute your experiments. Any feedback or improvement is very welcome.

The next in series is the similar code walk through of using [Arize Phoenix](https://phoenix.arize.com/) with your RAG system.

Until next time - *Stay tuned* !

## Contributors 
 
- [Atita Arora, Author](https://www.linkedin.com/in/atitaarora/) 
- [Mór Kapronczay, Editor](https://www.linkedin.com/in/mór-kapronczay-49447692) 
- [Robert Turner, Editor](https://www.linkedin.com/in/robertdhayanturner) <|MERGE_RESOLUTION|>--- conflicted
+++ resolved
@@ -159,9 +159,9 @@
 
 ```python
 ## Test Evaluation Dataset Generation using Ragas
+from langchain.docstore.document import Document as LangchainDocument
 from ragas.testset.generator import TestsetGenerator
 from ragas.testset.evolutions import simple, reasoning, multi_context
-from langchain_openai import ChatOpenAI, OpenAIEmbeddings
 
 # load dataset from which the questions have to be created 
 dataset = load_dataset("atitaarora/qdrant_doc", split="train")
@@ -570,15 +570,11 @@
 
 ### Evaluating our RAG system using RAGAS
 
-<<<<<<< HEAD
 We leverage our [baseline question-answer dataset](https://huggingface.co/datasets/atitaarora/qdrant_doc_qna) to create our evaluation set (questions , answer , contexts and ground_truth) from our RAG pipeline, and execute it shown in the method `create_eval_dataset()` above.
-=======
-We leverage our [original dataset](https://huggingface.co/datasets/atitaarora/qdrant_doc_qna) to create our evaluation set (questions and ground_truth) from our RAG pipeline, and execute it shown in the method `create_eval_dataset()` above.
->>>>>>> 0dbf2c60
 
 **Let's evaluate how well our RAG system performs.**
 
-To do this, we simply import the desired metrics :
+To do this, we simply import the desired metrics:
 
 ```python
 from ragas.metrics import (
@@ -680,6 +676,7 @@
 ## In sum
 
 
+
 The complete version of this code and notebook is available at - [https://github.com/qdrant/qdrant-rag-eval/tree/master/workshop-rag-eval-qdrant-ragas](https://github.com/qdrant/qdrant-rag-eval/tree/master/workshop-rag-eval-qdrant-ragas).
 
 Don’t forget to star and contribute your experiments. Any feedback or improvement is very welcome.
